<!DOCTYPE html>
<html lang="en">

<head>
  <meta charset="utf-8">
  <title>Tesla API token fetcher</title>
</head>

<style>
<<<<<<< HEAD
  body {
    font: 200 1em sans-serif;
    color: #1b1919;
    background-color: #fdfdfd;
    max-width: 800px;
    margin: 0 auto;
    padding: 0 1em;
  }

  body,
  input {
    text-align: center;
  }

  p,
  li {
    text-align: left;
    margin-bottom: 0.2em;
  }

  form,
  button,
  .token {
    margin-bottom: 1em;
  }

  ul {
    list-style-type: circle;
    list-style-position: inside;
    padding: 0;
  }

  button {
    background: #4747ad;
    border: none;
    color: white;
    padding: 0.4em;
    width: 150px;
    font-size: 17px;
  }

  button:hover {
    background: #7676de;
  }

  button:active {
    background: #212161;
  }

  input {
    display: block;
    width: 400px;
    font-size: 1em;
    padding: 0.2em;
    margin: 0.2em auto 1em;
  }

  .token {
    position: relative;
  }
  .token span {
    font-size: 0.9em;
  }
  .token input {
    width: 90%;
    font: 600 1.2em monospace;
    padding: 0.6em;
  }
  .copybtn {
    margin: 0 4% 0 0;
    padding: 0.2em 1em;
    width: auto;
    position: absolute;
    right: 0;
    top: 0;
    font-size: 0.9em;
  }

  #error>div {
    display: block;
    margin: 2em;
    border: 2px solid #e4d4cd;
    background-color: #f5ede7;
    padding: 1em;
    color: #a93600;
  }
</style>

<body>
  <h1>Tesla API token fetcher</h1>
  <p>This is a super simple node.js server for authenticating with the Tesla API to obtain access and refresh tokens</p>
  <p><strong>Why a server?</strong>
    The Tesla API was not intended for direct use in browsers and <a
      href="https://developer.mozilla.org/en-US/docs/Web/HTTP/CORS">CORS</a> is preventing it. The server acts as a
    simple proxy to bypass this without storing any information.</p>
  <p><strong>Is it safe?</strong>
    Yes. But don't just trust my word, verify!
    <ul>
      <li>It's open source</li>
      <li>Download and run locally</li>
      <li>Server only using node.js standard library (no node_modules needed)</li>
      <li>Client is single html file (no third-party browser libraries)</li>
      <li>Super small code base, review it all in minutes</li>
    </ul>
  </p>

  <form id="form" action="" method="POST">
    <label for="email">Tesla Account Email</label>
    <input id="email" placeholder="email">
    <label for="password">Password</label>
    <input type="password" id="password" placeholder="password">
    <button type="submit" id="authenticate">authenticate</button>
  </form>
  <div id="accesstoken" class="token"></div>
  <div id="refreshtoken" class="token"></div>
  <div id="error"></div>
=======
	body {
		font: 200 1em sans-serif;
		color: #1b1919;
		background-color: #fdfdfd;
		max-width: 800px;
		margin: 0 auto;
		padding: 0 1em;
	}

	body,
	input {
		text-align: center;
	}

	p,
	li {
		text-align: left;
		margin-bottom: 0.2em;
	}

	form,
	button,
	.token {
		margin-bottom: 1em;
	}

	ul {
		list-style-type: circle;
		list-style-position: inside;
		padding: 0;
	}

	button {
		background: #4747ad;
		border: none;
		color: white;
		padding: 0.4em;
		width: 150px;
		font-size: 17px;
	}

	button:hover {
		background: #7676de;
	}

	button:active {
		background: #212161;
	}

	input {
		display: block;
		width: 400px;
		font-size: 1em;
		padding: 0.2em;
		margin: 0.2em auto 1em;
	}

    .token span {
        font-size: 0.9em;
    }
    
	.token input {
		width: 90%;
		font: 600 1.2em monospace;
		padding: 0.6em;
	}

	#error>div {
		display: block;
		margin: 2em;
		border: 2px solid #e4d4cd;
		background-color: #f5ede7;
		padding: 1em;
		color: #a93600;
	}
</style>

<body>
	<h1>Tesla API token fetcher</h1>
	<p>This is a super simple node.js server for authenticating with the Tesla API to obtain access and refresh tokens</p>
	<p><strong>Why a server?</strong>
		The Tesla API was not intended for direct use in browsers and <a
			href="https://developer.mozilla.org/en-US/docs/Web/HTTP/CORS">CORS</a> is preventing it. The server acts as a
		simple proxy to bypass this without storing any information.</p>
	<p><strong>Is it safe?</strong>
		Yes. But don't just trust my word, verify!
		<ul>
			<li>It's open source (<a href="https://github.com/fredli74/fetch-tesla-token">GitHub</a>)</li>
			<li>Download and run locally</li>
			<li>Server only using node.js standard library (no node_modules needed)</li>
			<li>Client is single html file (no third-party browser libraries)</li>
			<li>Super small code base, review it all in minutes</li>
			<li>... or just simply curl your token! (<a href="https://gist.github.com/fredli74/67b9f4a72705dd0644e0eeadc6e4c91f">GitHub Gist</a>)</li>
		</ul>
	</p>

	<form id="form" action="" method="POST">
		<label for="email">Tesla Account Email</label>
		<input id="email" placeholder="email">
		<label for="password">Password</label>
		<input type="password" id="password" placeholder="password">
		<button type="submit" id="authenticate">authenticate</button>
	</form>
	<div id="accesstoken" class="token"></div>
	<div id="refreshtoken" class="token"></div>
	<div id="error"></div>
>>>>>>> 492d97f7
</body>

<script>
  const elAccessToken = document.getElementById("accesstoken");
  const elRefreshToken = document.getElementById("refreshtoken");
  const elError = document.getElementById("error");
  const elForm = document.getElementById("form");
  const elEmail = document.getElementById("email");
  const elPassword = document.getElementById("password");

  elEmail.addEventListener("keypress", (e) => {
    if (e.keyCode === 13) {
      elPassword.focus();
      e.preventDefault();
    }
  });
  elForm.addEventListener("submit", (e) => {
    elAccessToken.innerHTML = "";
    elRefreshToken.innerHTML = "";
    elError.innerHTML = "";

    fetch("/proxy", {
      method: "POST",
      headers: { "Content-Type": "application/json" },
      body: JSON.stringify({ email: elEmail.value, password: elPassword.value }),
    }).then((response) => {
      if (!response.ok) {
        elPassword.value = "";
        elPassword.focus();
        throw new Error('Invalid authentication')
      }
      return response.json();
    }).then(function (data) {
      if (location.hash !== "#refresh_token") {
        elAccessToken.innerHTML = `<span>Access Token <button class="copybtn" onclick="copy('accessInput')">copy</button></span><input id="accessInput" readonly value="${data.access_token}">`;
      }
      elRefreshToken.innerHTML = `<span>Refresh Token <button class="copybtn" onclick="copy('refreshInput')">copy</button></span><input id="refreshInput" readonly value="${data.refresh_token}">`;
    }).catch(error => {
      elError.innerHTML = `<div>${error}</div>`;
    })
    e.preventDefault();
  });
  function copy(id) {
    const el = document.getElementById(id);
    el.select();
    el.setSelectionRange(0, 99999)
    document.execCommand("copy");
  }
</script>
<noscript style="color:red">Your browser does not support JavaScript!</noscript>

</html><|MERGE_RESOLUTION|>--- conflicted
+++ resolved
@@ -7,7 +7,6 @@
 </head>
 
 <style>
-<<<<<<< HEAD
   body {
     font: 200 1em sans-serif;
     color: #1b1919;
@@ -106,11 +105,12 @@
   <p><strong>Is it safe?</strong>
     Yes. But don't just trust my word, verify!
     <ul>
-      <li>It's open source</li>
+      <li>It's open source (<a href="https://github.com/fredli74/fetch-tesla-token">GitHub</a>)</li>
       <li>Download and run locally</li>
       <li>Server only using node.js standard library (no node_modules needed)</li>
       <li>Client is single html file (no third-party browser libraries)</li>
       <li>Super small code base, review it all in minutes</li>
+      <li>... or just simply curl your token! (<a href="https://gist.github.com/fredli74/67b9f4a72705dd0644e0eeadc6e4c91f">GitHub Gist</a>)</li>
     </ul>
   </p>
 
@@ -124,114 +124,6 @@
   <div id="accesstoken" class="token"></div>
   <div id="refreshtoken" class="token"></div>
   <div id="error"></div>
-=======
-	body {
-		font: 200 1em sans-serif;
-		color: #1b1919;
-		background-color: #fdfdfd;
-		max-width: 800px;
-		margin: 0 auto;
-		padding: 0 1em;
-	}
-
-	body,
-	input {
-		text-align: center;
-	}
-
-	p,
-	li {
-		text-align: left;
-		margin-bottom: 0.2em;
-	}
-
-	form,
-	button,
-	.token {
-		margin-bottom: 1em;
-	}
-
-	ul {
-		list-style-type: circle;
-		list-style-position: inside;
-		padding: 0;
-	}
-
-	button {
-		background: #4747ad;
-		border: none;
-		color: white;
-		padding: 0.4em;
-		width: 150px;
-		font-size: 17px;
-	}
-
-	button:hover {
-		background: #7676de;
-	}
-
-	button:active {
-		background: #212161;
-	}
-
-	input {
-		display: block;
-		width: 400px;
-		font-size: 1em;
-		padding: 0.2em;
-		margin: 0.2em auto 1em;
-	}
-
-    .token span {
-        font-size: 0.9em;
-    }
-    
-	.token input {
-		width: 90%;
-		font: 600 1.2em monospace;
-		padding: 0.6em;
-	}
-
-	#error>div {
-		display: block;
-		margin: 2em;
-		border: 2px solid #e4d4cd;
-		background-color: #f5ede7;
-		padding: 1em;
-		color: #a93600;
-	}
-</style>
-
-<body>
-	<h1>Tesla API token fetcher</h1>
-	<p>This is a super simple node.js server for authenticating with the Tesla API to obtain access and refresh tokens</p>
-	<p><strong>Why a server?</strong>
-		The Tesla API was not intended for direct use in browsers and <a
-			href="https://developer.mozilla.org/en-US/docs/Web/HTTP/CORS">CORS</a> is preventing it. The server acts as a
-		simple proxy to bypass this without storing any information.</p>
-	<p><strong>Is it safe?</strong>
-		Yes. But don't just trust my word, verify!
-		<ul>
-			<li>It's open source (<a href="https://github.com/fredli74/fetch-tesla-token">GitHub</a>)</li>
-			<li>Download and run locally</li>
-			<li>Server only using node.js standard library (no node_modules needed)</li>
-			<li>Client is single html file (no third-party browser libraries)</li>
-			<li>Super small code base, review it all in minutes</li>
-			<li>... or just simply curl your token! (<a href="https://gist.github.com/fredli74/67b9f4a72705dd0644e0eeadc6e4c91f">GitHub Gist</a>)</li>
-		</ul>
-	</p>
-
-	<form id="form" action="" method="POST">
-		<label for="email">Tesla Account Email</label>
-		<input id="email" placeholder="email">
-		<label for="password">Password</label>
-		<input type="password" id="password" placeholder="password">
-		<button type="submit" id="authenticate">authenticate</button>
-	</form>
-	<div id="accesstoken" class="token"></div>
-	<div id="refreshtoken" class="token"></div>
-	<div id="error"></div>
->>>>>>> 492d97f7
 </body>
 
 <script>
